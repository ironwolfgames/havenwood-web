import type { Metadata } from 'next'
import './globals.css'
<<<<<<< HEAD
import { AuthProvider } from '@/lib/auth-context'
import Navbar from '@/components/Navbar'
=======
import { AuthProvider } from '@/contexts/AuthContext'
import Navigation from './navigation'
>>>>>>> 8e694638

export const metadata: Metadata = {
  title: 'Havenwood Kingdoms',
  description: 'Asymmetric co-op turn-based web game',
}

export default function RootLayout({
  children,
}: {
  children: React.ReactNode
}) {
  return (
    <html lang="en">
      <body className="bg-gray-50 text-gray-900">
        <AuthProvider>
          <div className="min-h-screen">
<<<<<<< HEAD
            <Navbar />
=======
            <Navigation />
>>>>>>> 8e694638
            <main className="max-w-7xl mx-auto py-6 px-4 sm:px-6 lg:px-8">
              {children}
            </main>
          </div>
        </AuthProvider>
      </body>
    </html>
  )
}<|MERGE_RESOLUTION|>--- conflicted
+++ resolved
@@ -1,12 +1,7 @@
 import type { Metadata } from 'next'
 import './globals.css'
-<<<<<<< HEAD
-import { AuthProvider } from '@/lib/auth-context'
-import Navbar from '@/components/Navbar'
-=======
 import { AuthProvider } from '@/contexts/AuthContext'
 import Navigation from './navigation'
->>>>>>> 8e694638
 
 export const metadata: Metadata = {
   title: 'Havenwood Kingdoms',
@@ -23,11 +18,7 @@
       <body className="bg-gray-50 text-gray-900">
         <AuthProvider>
           <div className="min-h-screen">
-<<<<<<< HEAD
-            <Navbar />
-=======
             <Navigation />
->>>>>>> 8e694638
             <main className="max-w-7xl mx-auto py-6 px-4 sm:px-6 lg:px-8">
               {children}
             </main>
